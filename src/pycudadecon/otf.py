--- conflicted
+++ resolved
@@ -141,7 +141,6 @@
             except Exception:
                 pass
 
-<<<<<<< HEAD
 if lib.version and lib.version < (0, 7):
 
     def make_otf(
@@ -311,91 +310,6 @@
                 skewed_decon)
                 
         return outpath
-=======
-
-def make_otf(
-    psf: str,
-    outpath: Optional[str] = None,
-    dzpsf: float = 0.1,
-    dxpsf: float = 0.1,
-    wavelength: int = 520,
-    na: float = 1.25,
-    nimm: float = 1.3,
-    otf_bgrd: Optional[int] = None,
-    krmax: int = 0,
-    fixorigin: int = 10,
-    cleanup_otf: bool = False,
-    max_otf_size: int = 60000,
-    **kwargs: Any,
-) -> str:
-    """Generate a radially averaged OTF file from a PSF file.
-
-    Parameters
-    ----------
-    psf : str
-        Filepath of 3D PSF TIF
-    outpath : str, optional
-        Destination filepath for the output OTF
-        (default: appends "_otf.tif" to filename), by default None
-    dzpsf : float, optional
-        Z-step size in microns, by default 0.1
-    dxpsf : float, optional
-        XY-Pixel size in microns, by default 0.1
-    wavelength : int, optional
-        Emission wavelength in nm, by default 520
-    na : float, optional
-        Numerical Aperture, by default 1.25
-    nimm : float, optional
-        Refractive indez of immersion medium, by default 1.3
-    otf_bgrd : int, optional
-        Background to subtract. "None" = autodetect., by default None
-    krmax : int, optional
-        pixels outside this limit will be zeroed (overwriting
-        estimated value from NA and NIMM), by default 0
-    fixorigin : int, optional
-        for all kz, extrapolate using pixels kr=1 to this pixel
-        to get value for kr=0, by default 10
-    cleanup_otf : bool, optional
-        clean-up outside OTF support, by default False
-    max_otf_size : int, optional
-        make sure OTF is smaller than this many bytes. Deconvolution
-        may fail if the OTF is larger than 60KB (default: 60000), by default 60000
-    **kwargs : Any
-        additional keyword arguments are ignored
-
-    Returns
-    -------
-    str
-        Path to the OTF file
-    """
-    if outpath is None:
-        outpath = psf.replace(".tif", "_otf.tif")
-
-    if otf_bgrd and isinstance(otf_bgrd, (int, float)):
-        bUserBackground = True
-        background = float(otf_bgrd)
-    else:
-        bUserBackground = False
-        background = 0.0
-
-    with CappedPSF(psf, max_otf_size) as _psf:
-        lib.makeOTF(
-            str.encode(_psf.path),
-            str.encode(outpath),
-            wavelength,
-            dzpsf,
-            fixorigin,
-            bUserBackground,
-            background,
-            na,
-            nimm,
-            dxpsf,
-            krmax,
-            cleanup_otf,
-        )
-
-    return outpath
->>>>>>> e787728f
 
 
 class TemporaryOTF:
