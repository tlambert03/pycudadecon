name: deploy docs

on:
  workflow_dispatch:
  push:
    branches:
      - main

jobs:
  build-and-deploy-book:
    runs-on: ubuntu-latest
    steps:
<<<<<<< HEAD
      - uses: actions/checkout@v3
      - uses: actions/setup-python@v2
=======
      - uses: actions/checkout@v2
      - uses: actions/setup-python@v4
>>>>>>> 6c1aec4f
        with:
          python-version: 3.8

      - name: Install dependencies
        run: |
          pip install -e .
          pip install -r docs/requirements.txt

      - name: Build the book
        run: |
          jupyter-book build docs

      - name: GitHub Pages action
        uses: peaceiris/actions-gh-pages@v3
        with:
          github_token: ${{ secrets.GITHUB_TOKEN }}
          publish_dir: docs/_build/html<|MERGE_RESOLUTION|>--- conflicted
+++ resolved
@@ -10,13 +10,8 @@
   build-and-deploy-book:
     runs-on: ubuntu-latest
     steps:
-<<<<<<< HEAD
       - uses: actions/checkout@v3
-      - uses: actions/setup-python@v2
-=======
-      - uses: actions/checkout@v2
       - uses: actions/setup-python@v4
->>>>>>> 6c1aec4f
         with:
           python-version: 3.8
 
