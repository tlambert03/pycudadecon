--- conflicted
+++ resolved
@@ -35,17 +35,11 @@
 
 [options]
 packages = find:
-<<<<<<< HEAD
-python_requires = >=3.6
-setup_requires =
-  setuptools_scm
-=======
->>>>>>> a54e7cff
 install_requires =
     numpy
     tifffile
     typing_extensions
-python_requires = >=3.7
+python_requires = >=3.6
 setup_requires =
     setuptools_scm
 
