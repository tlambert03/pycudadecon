--- conflicted
+++ resolved
@@ -37,17 +37,13 @@
     numpy
     tifffile
     typing_extensions
-<<<<<<< HEAD
+python_requires = >=3.7
+setup_requires =
+    setuptools_scm
 
 [options.entry_points]
 napari.plugin =
     pycudadecon = pycudadecon.napari
-
-=======
-python_requires = >=3.7
-setup_requires =
-    setuptools_scm
->>>>>>> f18d0352
 
 [options.extras_require]
 dev =
